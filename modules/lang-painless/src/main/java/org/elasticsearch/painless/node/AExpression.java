--- conflicted
+++ resolved
@@ -117,13 +117,8 @@
      * nodes with the constant variable set to a non-null value with {@link EConstant}.
      * @return The new child node for the parent node calling this method.
      */
-<<<<<<< HEAD
     AExpression cast(Variables variables) {
-        final Cast cast = AnalyzerCaster.getLegalCast(location, actual, expected, explicit);
-=======
-    AExpression cast(final CompilerSettings settings, final Definition definition, final Variables variables) {
-        final Cast cast = AnalyzerCaster.getLegalCast(definition, location, actual, expected, explicit, internal);
->>>>>>> 4e454439
+        final Cast cast = AnalyzerCaster.getLegalCast(location, actual, expected, explicit, internal);
 
         if (cast == null) {
             if (constant == null || this instanceof EConstant) {

--- conflicted
+++ resolved
@@ -75,14 +75,9 @@
        return new AnalysisRegistry(null, new Environment(settings),
                 Collections.emptyMap(), Collections.singletonMap("myfilter", MyFilterTokenFilterFactory::new), Collections.emptyMap(), Collections.emptyMap());
     }
-
-<<<<<<< HEAD
+    
     private Settings loadFromClasspath(String path) throws IOException {
-        return settingsBuilder().loadFromStream(path, getClass().getResourceAsStream(path))
-=======
-    private Settings loadFromClasspath(String path) {
         return Settings.builder().loadFromStream(path, getClass().getResourceAsStream(path))
->>>>>>> 0eb1a816
                 .put(IndexMetaData.SETTING_VERSION_CREATED, Version.CURRENT)
                 .put(Environment.PATH_HOME_SETTING.getKey(), createTempDir().toString())
                 .build();

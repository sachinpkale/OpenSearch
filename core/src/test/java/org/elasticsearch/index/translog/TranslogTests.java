--- conflicted
+++ resolved
@@ -112,9 +112,9 @@
 
     protected Translog create(Path path) throws IOException {
         Settings build = Settings.settingsBuilder()
-                .put(TranslogConfig.INDEX_TRANSLOG_FS_TYPE, TranslogWriter.Type.SIMPLE.name())
-                .put(IndexMetaData.SETTING_VERSION_CREATED, org.elasticsearch.Version.CURRENT)
-                .build();
+            .put(TranslogConfig.INDEX_TRANSLOG_FS_TYPE, TranslogWriter.Type.SIMPLE.name())
+            .put(IndexMetaData.SETTING_VERSION_CREATED, org.elasticsearch.Version.CURRENT)
+            .build();
         TranslogConfig translogConfig = new TranslogConfig(shardId, path, IndexSettingsModule.newIndexSettings(shardId.index(), build), Translog.Durabilty.REQUEST, BigArrays.NON_RECYCLING_INSTANCE, null);
         return new Translog(translogConfig);
     }
@@ -312,9 +312,9 @@
         assertEquals(6, copy.estimatedNumberOfOperations());
         assertEquals(437, copy.getTranslogSizeInBytes());
         assertEquals("\"translog\"{\n" +
-                "  \"operations\" : 6,\n" +
-                "  \"size_in_bytes\" : 437\n" +
-                "}", copy.toString().trim());
+            "  \"operations\" : 6,\n" +
+            "  \"size_in_bytes\" : 437\n" +
+            "}", copy.toString().trim());
 
         try {
             new TranslogStats(1, -1);
@@ -460,40 +460,7 @@
         final CountDownLatch downLatch = new CountDownLatch(1);
         for (int i = 0; i < threadCount; i++) {
             final int threadId = i;
-<<<<<<< HEAD
-            threads[i] = new Thread(new Runnable() {
-                @Override
-                public void run() {
-                    try {
-                        downLatch.await();
-                        for (int opCount = 0; opCount < opsPerThread; opCount++) {
-                            Translog.Operation op;
-                            switch (randomFrom(Translog.Operation.Type.values())) {
-                                case CREATE:
-                                case INDEX:
-                                    op = new Translog.Index("test", threadId + "_" + opCount,
-                                            randomUnicodeOfLengthBetween(1, 20 * 1024).getBytes("UTF-8"));
-                                    break;
-                                case DELETE:
-                                    op = new Translog.Delete(new Term("_uid", threadId + "_" + opCount),
-                                            opCount, 1 + randomInt(100000),
-                                            randomFrom(VersionType.values()));
-                                    break;
-                                default:
-                                    throw new ElasticsearchException("not supported op type");
-                            }
-
-                            Translog.Location loc = translog.add(op);
-                            writtenOperations.add(new LocationOperation(op, loc));
-                        }
-                    } catch (Throwable t) {
-                        threadExceptions[threadId] = t;
-                    }
-                }
-            });
-=======
             threads[i] = new TranslogThread(translog, downLatch, opsPerThread, threadId, writtenOperations, threadExceptions);
->>>>>>> 54022774
             threads[i].setDaemon(true);
             threads[i].start();
         }
@@ -843,7 +810,7 @@
         int count = 0;
         for (int op = 0; op < translogOperations; op++) {
             locations.add(translog.add(new Translog.Index("test", "" + op, Integer.toString(++count).getBytes(Charset.forName("UTF-8")))));
-            if (rarely() && translogOperations > op+1) {
+            if (rarely() && translogOperations > op + 1) {
                 translog.commit();
             }
         }
@@ -922,7 +889,7 @@
         final TranslogReader reader = randomBoolean() ? writer : translog.openReader(writer.path(), Checkpoint.read(translog.location().resolve(Translog.CHECKPOINT_FILE_NAME)));
         for (int i = 0; i < numOps; i++) {
             ByteBuffer buffer = ByteBuffer.allocate(4);
-            reader.readBytes(buffer, reader.getFirstOperationOffset() + 4*i);
+            reader.readBytes(buffer, reader.getFirstOperationOffset() + 4 * i);
             buffer.flip();
             final int value = buffer.getInt();
             assertEquals(i, value);
@@ -961,9 +928,9 @@
         for (int op = 0; op < translogOperations; op++) {
             locations.add(translog.add(new Translog.Index("test", "" + op, Integer.toString(op).getBytes(Charset.forName("UTF-8")))));
             final boolean commit = commitOften ? frequently() : rarely();
-            if (commit && op < translogOperations-1) {
+            if (commit && op < translogOperations - 1) {
                 translog.commit();
-                minUncommittedOp = op+1;
+                minUncommittedOp = op + 1;
                 translogGeneration = translog.getGeneration();
             }
         }
@@ -997,7 +964,7 @@
     public void testRecoveryUncommitted() throws IOException {
         List<Translog.Location> locations = new ArrayList<>();
         int translogOperations = randomIntBetween(10, 100);
-        final int prepareOp = randomIntBetween(0, translogOperations-1);
+        final int prepareOp = randomIntBetween(0, translogOperations - 1);
         Translog.TranslogGeneration translogGeneration = null;
         final boolean sync = randomBoolean();
         for (int op = 0; op < translogOperations; op++) {
@@ -1050,7 +1017,7 @@
     public void testRecoveryUncommittedFileExists() throws IOException {
         List<Translog.Location> locations = new ArrayList<>();
         int translogOperations = randomIntBetween(10, 100);
-        final int prepareOp = randomIntBetween(0, translogOperations-1);
+        final int prepareOp = randomIntBetween(0, translogOperations - 1);
         Translog.TranslogGeneration translogGeneration = null;
         final boolean sync = randomBoolean();
         for (int op = 0; op < translogOperations; op++) {
@@ -1126,10 +1093,10 @@
         config.setTranslogGeneration(translogGeneration);
         Path ckp = config.getTranslogPath().resolve(Translog.CHECKPOINT_FILE_NAME);
         Checkpoint read = Checkpoint.read(ckp);
-        Checkpoint corrupted = new Checkpoint(0,0,0);
+        Checkpoint corrupted = new Checkpoint(0, 0, 0);
         Checkpoint.write(config.getTranslogPath().resolve(Translog.getCommitCheckpointFileName(read.generation)), corrupted, StandardOpenOption.WRITE, StandardOpenOption.CREATE_NEW);
         try (Translog translog = new Translog(config)) {
-          fail("corrupted");
+            fail("corrupted");
         } catch (IllegalStateException ex) {
             assertEquals(ex.getMessage(), "Checkpoint file translog-2.ckp already exists but has corrupted content expected: Checkpoint{offset=2738, numOps=55, translogFileGeneration= 2} but got: Checkpoint{offset=0, numOps=0, translogFileGeneration= 0}");
         }
@@ -1167,7 +1134,7 @@
         List<Translog.Location> locations = new ArrayList<>();
         List<Translog.Location> locations2 = new ArrayList<>();
         int translogOperations = randomIntBetween(10, 100);
-        try(Translog translog2 = create(createTempDir())) {
+        try (Translog translog2 = create(createTempDir())) {
             for (int op = 0; op < translogOperations; op++) {
                 locations.add(translog.add(new Translog.Index("test", "" + op, Integer.toString(op).getBytes(Charset.forName("UTF-8")))));
                 locations2.add(translog2.add(new Translog.Index("test", "" + op, Integer.toString(op).getBytes(Charset.forName("UTF-8")))));
@@ -1206,7 +1173,7 @@
         Translog.TranslogGeneration translogGeneration = translog.getGeneration();
         translog.close();
 
-        config.setTranslogGeneration(new Translog.TranslogGeneration(randomRealisticUnicodeOfCodepointLengthBetween(1, translogGeneration.translogUUID.length()),translogGeneration.translogFileGeneration));
+        config.setTranslogGeneration(new Translog.TranslogGeneration(randomRealisticUnicodeOfCodepointLengthBetween(1, translogGeneration.translogUUID.length()), translogGeneration.translogFileGeneration));
         try {
             new Translog(config);
             fail("translog doesn't belong to this UUID");
@@ -1293,12 +1260,12 @@
                         case CREATE:
                         case INDEX:
                             op = new Translog.Index("test", threadId + "_" + opCount,
-                                    randomUnicodeOfLengthBetween(1, 20 * 1024).getBytes("UTF-8"));
+                                randomUnicodeOfLengthBetween(1, 20 * 1024).getBytes("UTF-8"));
                             break;
                         case DELETE:
                             op = new Translog.Delete(new Term("_uid", threadId + "_" + opCount),
-                                    1 + randomInt(100000),
-                                    randomFrom(VersionType.values()));
+                                opCount, 1 + randomInt(100000),
+                                randomFrom(VersionType.values()));
                             break;
                         default:
                             throw new ElasticsearchException("not supported op type");

--- conflicted
+++ resolved
@@ -34,12 +34,7 @@
  * {@link org.elasticsearch.rest.RestController#registerRelevantHeaders(String...)}
  */
 public abstract class BaseRestHandler extends AbstractComponent implements RestHandler {
-<<<<<<< HEAD
     public static final Setting<Boolean> MULTI_ALLOW_EXPLICIT_INDEX = Setting.boolSetting("rest.action.multi.allow_explicit_index", true, false, Setting.Scope.CLUSTER);
-    private final RestController controller;
-=======
-
->>>>>>> 910c0232
     private final Client client;
     protected final ParseFieldMatcher parseFieldMatcher;
 

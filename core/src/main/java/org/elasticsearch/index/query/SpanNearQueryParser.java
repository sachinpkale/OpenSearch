--- conflicted
+++ resolved
@@ -51,11 +51,7 @@
         boolean collectPayloads = SpanNearQueryBuilder.DEFAULT_COLLECT_PAYLOADS;
         String queryName = null;
 
-<<<<<<< HEAD
-        List<SpanQueryBuilder> clauses = newArrayList();
-=======
-        List<SpanQuery> clauses = new ArrayList<>();
->>>>>>> db5e225a
+        List<SpanQueryBuilder> clauses = new ArrayList<>();
 
         String currentFieldName = null;
         XContentParser.Token token;

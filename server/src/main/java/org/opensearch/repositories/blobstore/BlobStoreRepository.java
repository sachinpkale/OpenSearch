--- conflicted
+++ resolved
@@ -267,11 +267,7 @@
 
     public static final Setting<Boolean> REMOTE_STORE_INDEX_SHALLOW_COPY = Setting.boolSetting("remote_store_index_shallow_copy", false);
 
-<<<<<<< HEAD
-    public static final Setting<Boolean> SNAPSHOT_V2 = Setting.boolSetting("snapshot_v2", false);
-=======
     public static final Setting<Boolean> SHALLOW_SNAPSHOT_V2 = Setting.boolSetting("shallow_snapshot_v2", false);
->>>>>>> 23cba282
 
     /**
      * Setting to set batch size of stale snapshot shard blobs that will be deleted by snapshot workers as part of snapshot deletion.

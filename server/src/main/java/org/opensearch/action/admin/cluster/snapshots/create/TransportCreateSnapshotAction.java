/*
 * SPDX-License-Identifier: Apache-2.0
 *
 * The OpenSearch Contributors require contributions made to
 * this file be licensed under the Apache-2.0 license or a
 * compatible open source license.
 */

/*
 * Licensed to Elasticsearch under one or more contributor
 * license agreements. See the NOTICE file distributed with
 * this work for additional information regarding copyright
 * ownership. Elasticsearch licenses this file to you under
 * the Apache License, Version 2.0 (the "License"); you may
 * not use this file except in compliance with the License.
 * You may obtain a copy of the License at
 *
 *     http://www.apache.org/licenses/LICENSE-2.0
 *
 * Unless required by applicable law or agreed to in writing,
 * software distributed under the License is distributed on an
 * "AS IS" BASIS, WITHOUT WARRANTIES OR CONDITIONS OF ANY
 * KIND, either express or implied.  See the License for the
 * specific language governing permissions and limitations
 * under the License.
 */

/*
 * Modifications Copyright OpenSearch Contributors. See
 * GitHub history for details.
 */

package org.opensearch.action.admin.cluster.snapshots.create;

import org.opensearch.action.support.ActionFilters;
import org.opensearch.action.support.clustermanager.TransportClusterManagerNodeAction;
import org.opensearch.cluster.ClusterState;
import org.opensearch.cluster.block.ClusterBlockException;
import org.opensearch.cluster.block.ClusterBlockLevel;
import org.opensearch.cluster.metadata.IndexNameExpressionResolver;
import org.opensearch.cluster.service.ClusterService;
import org.opensearch.common.inject.Inject;
import org.opensearch.core.action.ActionListener;
import org.opensearch.core.common.io.stream.StreamInput;
import org.opensearch.repositories.RepositoriesService;
import org.opensearch.repositories.Repository;
import org.opensearch.snapshots.SnapshotsService;
import org.opensearch.threadpool.ThreadPool;
import org.opensearch.transport.TransportService;

import java.io.IOException;

<<<<<<< HEAD
import static org.opensearch.repositories.blobstore.BlobStoreRepository.SNAPSHOT_V2;
=======
import static org.opensearch.repositories.blobstore.BlobStoreRepository.SHALLOW_SNAPSHOT_V2;
>>>>>>> 23cba282

/**
 * Transport action for create snapshot operation
 *
 * @opensearch.internal
 */
public class TransportCreateSnapshotAction extends TransportClusterManagerNodeAction<CreateSnapshotRequest, CreateSnapshotResponse> {
    private final SnapshotsService snapshotsService;

    private final RepositoriesService repositoriesService;

    @Inject
    public TransportCreateSnapshotAction(
        TransportService transportService,
        ClusterService clusterService,
        ThreadPool threadPool,
        SnapshotsService snapshotsService,
        RepositoriesService repositoriesService,
        ActionFilters actionFilters,
        IndexNameExpressionResolver indexNameExpressionResolver
    ) {
        super(
            CreateSnapshotAction.NAME,
            transportService,
            clusterService,
            threadPool,
            actionFilters,
            CreateSnapshotRequest::new,
            indexNameExpressionResolver
        );
        this.snapshotsService = snapshotsService;
        this.repositoriesService = repositoriesService;
    }

    @Override
    protected String executor() {
        return ThreadPool.Names.SAME;
    }

    @Override
    protected CreateSnapshotResponse read(StreamInput in) throws IOException {
        return new CreateSnapshotResponse(in);
    }

    @Override
    protected ClusterBlockException checkBlock(CreateSnapshotRequest request, ClusterState state) {
        // We only check metadata block, as we want to snapshot closed indices (which have a read block)
        ClusterBlockException clusterBlockException = state.blocks().globalBlockedException(ClusterBlockLevel.METADATA_READ);
        if (clusterBlockException != null) {
            return clusterBlockException;
        }
        return null;
    }

    @Override
    protected void clusterManagerOperation(
        final CreateSnapshotRequest request,
        ClusterState state,
        final ActionListener<CreateSnapshotResponse> listener
    ) {
        Repository repository = repositoriesService.repository(request.repository());
<<<<<<< HEAD
        boolean isSnapshotV2 = SNAPSHOT_V2.get(repository.getMetadata().settings());
=======
        boolean isSnapshotV2 = SHALLOW_SNAPSHOT_V2.get(repository.getMetadata().settings());
>>>>>>> 23cba282
        if (request.waitForCompletion() || isSnapshotV2) {
            snapshotsService.executeSnapshot(request, ActionListener.map(listener, CreateSnapshotResponse::new));
        } else {
            snapshotsService.createSnapshot(request, ActionListener.map(listener, snapshot -> new CreateSnapshotResponse()));
        }
    }
}<|MERGE_RESOLUTION|>--- conflicted
+++ resolved
@@ -50,11 +50,7 @@
 
 import java.io.IOException;
 
-<<<<<<< HEAD
-import static org.opensearch.repositories.blobstore.BlobStoreRepository.SNAPSHOT_V2;
-=======
 import static org.opensearch.repositories.blobstore.BlobStoreRepository.SHALLOW_SNAPSHOT_V2;
->>>>>>> 23cba282
 
 /**
  * Transport action for create snapshot operation
@@ -116,11 +112,8 @@
         final ActionListener<CreateSnapshotResponse> listener
     ) {
         Repository repository = repositoriesService.repository(request.repository());
-<<<<<<< HEAD
-        boolean isSnapshotV2 = SNAPSHOT_V2.get(repository.getMetadata().settings());
-=======
         boolean isSnapshotV2 = SHALLOW_SNAPSHOT_V2.get(repository.getMetadata().settings());
->>>>>>> 23cba282
+
         if (request.waitForCompletion() || isSnapshotV2) {
             snapshotsService.executeSnapshot(request, ActionListener.map(listener, CreateSnapshotResponse::new));
         } else {

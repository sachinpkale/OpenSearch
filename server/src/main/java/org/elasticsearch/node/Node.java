--- conflicted
+++ resolved
@@ -363,18 +363,14 @@
             final ClusterService clusterService = new ClusterService(settings, settingsModule.getClusterSettings(), threadPool);
             clusterService.addStateApplier(scriptModule.getScriptService());
             resourcesToClose.add(clusterService);
-<<<<<<< HEAD
-            final DiskThresholdMonitor listener = new DiskThresholdMonitor(settings, clusterService::state,
-                clusterService.getClusterSettings(), client);
-=======
             clusterService.addLocalNodeMasterListener(
                     new ConsistentSettingsService(settings, clusterService, settingsModule.getConsistentSettings())
                             .newHashPublisher());
             final IngestService ingestService = new IngestService(clusterService, threadPool, this.environment,
-                scriptModule.getScriptService(), analysisModule.getAnalysisRegistry(), pluginsService.filterPlugins(IngestPlugin.class));
+                scriptModule.getScriptService(), analysisModule.getAnalysisRegistry(), pluginsService.filterPlugins(IngestPlugin.class),
+                client);
             final DiskThresholdMonitor diskThresholdMonitor = new DiskThresholdMonitor(settings, clusterService::state,
                 clusterService.getClusterSettings(), client, threadPool::relativeTimeInMillis);
->>>>>>> 8f49d011
             final ClusterInfoService clusterInfoService = newClusterInfoService(settings, clusterService, threadPool, client,
                 diskThresholdMonitor::onNewInfo);
             final UsageService usageService = new UsageService();
@@ -440,10 +436,6 @@
                             clusterModule.getIndexNameExpressionResolver(), indicesModule.getMapperRegistry(), namedWriteableRegistry,
                             threadPool, settingsModule.getIndexScopedSettings(), circuitBreakerService, bigArrays,
                             scriptModule.getScriptService(), client, metaStateService, engineFactoryProviders, indexStoreFactories);
-
-            final IngestService ingestService = new IngestService(clusterService, threadPool, this.environment,
-                scriptModule.getScriptService(), analysisModule.getAnalysisRegistry(),
-                pluginsService.filterPlugins(IngestPlugin.class), client);
 
             final AliasValidator aliasValidator = new AliasValidator();
 

/*
 * SPDX-License-Identifier: Apache-2.0
 *
 * The OpenSearch Contributors require contributions made to
 * this file be licensed under the Apache-2.0 license or a
 * compatible open source license.
 */

/*
 * Licensed to Elasticsearch under one or more contributor
 * license agreements. See the NOTICE file distributed with
 * this work for additional information regarding copyright
 * ownership. Elasticsearch licenses this file to you under
 * the Apache License, Version 2.0 (the "License"); you may
 * not use this file except in compliance with the License.
 * You may obtain a copy of the License at
 *
 *    http://www.apache.org/licenses/LICENSE-2.0
 *
 * Unless required by applicable law or agreed to in writing,
 * software distributed under the License is distributed on an
 * "AS IS" BASIS, WITHOUT WARRANTIES OR CONDITIONS OF ANY
 * KIND, either express or implied.  See the License for the
 * specific language governing permissions and limitations
 * under the License.
 */
/*
 * Modifications Copyright OpenSearch Contributors. See
 * GitHub history for details.
 */

package org.opensearch.repositories.blobstore;

import org.apache.lucene.util.SameThreadExecutorService;
import org.opensearch.Version;
import org.opensearch.action.ActionRunnable;
import org.opensearch.action.support.PlainActionFuture;
import org.opensearch.cluster.ClusterChangedEvent;
import org.opensearch.cluster.ClusterState;
import org.opensearch.cluster.ClusterStateApplier;
import org.opensearch.cluster.ClusterStateUpdateTask;
import org.opensearch.cluster.metadata.IndexMetadata;
import org.opensearch.cluster.metadata.Metadata;
import org.opensearch.cluster.metadata.RepositoriesMetadata;
import org.opensearch.cluster.metadata.RepositoryMetadata;
import org.opensearch.cluster.node.DiscoveryNode;
import org.opensearch.cluster.node.DiscoveryNodes;
import org.opensearch.cluster.service.ClusterApplierService;
import org.opensearch.cluster.service.ClusterService;
import org.opensearch.common.blobstore.BlobContainer;
import org.opensearch.common.blobstore.BlobMetadata;
import org.opensearch.common.blobstore.BlobPath;
import org.opensearch.common.blobstore.BlobStore;
import org.opensearch.common.unit.TimeValue;
import org.opensearch.common.xcontent.LoggingDeprecationHandler;
import org.opensearch.core.common.Strings;
import org.opensearch.core.xcontent.MediaTypeRegistry;
import org.opensearch.core.xcontent.NamedXContentRegistry;
import org.opensearch.core.xcontent.XContentParser;
import org.opensearch.index.IndexModule;
import org.opensearch.repositories.IndexId;
import org.opensearch.repositories.RepositoriesService;
import org.opensearch.repositories.RepositoryData;
import org.opensearch.repositories.ShardGenerations;
import org.opensearch.snapshots.SnapshotId;
import org.opensearch.snapshots.SnapshotInfo;
import org.opensearch.snapshots.SnapshotMissingException;
import org.opensearch.test.InternalTestCluster;
import org.opensearch.threadpool.ThreadPool;

import java.io.ByteArrayInputStream;
import java.io.DataInputStream;
import java.io.IOException;
import java.io.InputStream;
import java.nio.file.NoSuchFileException;
import java.util.Collection;
import java.util.Collections;
import java.util.HashMap;
import java.util.HashSet;
import java.util.List;
import java.util.Locale;
import java.util.Map;
import java.util.Set;
import java.util.concurrent.CopyOnWriteArrayList;
import java.util.concurrent.ExecutionException;
import java.util.concurrent.Executor;
import java.util.concurrent.atomic.AtomicLong;
import java.util.concurrent.atomic.AtomicReference;
import java.util.stream.Collectors;

import static org.opensearch.test.OpenSearchTestCase.buildNewFakeTransportAddress;
import static org.opensearch.test.OpenSearchTestCase.randomIntBetween;
import static org.hamcrest.Matchers.containsInAnyOrder;
import static org.hamcrest.Matchers.empty;
import static org.hamcrest.Matchers.hasKey;
import static org.hamcrest.Matchers.lessThanOrEqualTo;
import static org.hamcrest.Matchers.not;
import static org.junit.Assert.assertEquals;
import static org.junit.Assert.assertThat;
import static org.junit.Assert.assertTrue;
import static org.mockito.Mockito.any;
import static org.mockito.Mockito.anyString;
import static org.mockito.Mockito.doAnswer;
import static org.mockito.Mockito.mock;
import static org.mockito.Mockito.when;

public final class BlobStoreTestUtil {

    public static void assertRepoConsistency(InternalTestCluster testCluster, String repoName) {
        final BlobStoreRepository repo = (BlobStoreRepository) testCluster.getCurrentClusterManagerNodeInstance(RepositoriesService.class)
            .repository(repoName);
        BlobStoreTestUtil.assertConsistency(repo, repo.threadPool().executor(ThreadPool.Names.GENERIC));
    }

    /**
     * Assert that there are no unreferenced indices or unreferenced root-level metadata blobs in any repository.
     * TODO: Expand the logic here to also check for unreferenced segment blobs and shard level metadata
     * @param repository BlobStoreRepository to check
     * @param executor Executor to run all repository calls on. This is needed since the production {@link BlobStoreRepository}
     *                 implementations assert that all IO inducing calls happen on the generic or snapshot thread-pools and hence callers
     *                 of this assertion must pass an executor on those when using such an implementation.
     */
    public static void assertConsistency(BlobStoreRepository repository, Executor executor) {
        final PlainActionFuture<AssertionError> listener = PlainActionFuture.newFuture();
        executor.execute(ActionRunnable.supply(listener, () -> {
            try {
                final BlobContainer blobContainer = repository.blobContainer();
                final long latestGen;
                try (DataInputStream inputStream = new DataInputStream(blobContainer.readBlob("index.latest"))) {
                    latestGen = inputStream.readLong();
                } catch (NoSuchFileException e) {
                    throw new AssertionError("Could not find index.latest blob for repo [" + repository + "]");
                }
                assertIndexGenerations(blobContainer, latestGen);
                final RepositoryData repositoryData;
                try (
                    InputStream blob = blobContainer.readBlob(BlobStoreRepository.INDEX_FILE_PREFIX + latestGen);
                    XContentParser parser = MediaTypeRegistry.JSON.xContent()
                        .createParser(NamedXContentRegistry.EMPTY, LoggingDeprecationHandler.INSTANCE, blob)
                ) {
                    repositoryData = RepositoryData.snapshotsFromXContent(parser, latestGen);
                }
                assertIndexUUIDs(repository, repositoryData);
                assertSnapshotUUIDs(repository, repositoryData);
                assertShardIndexGenerations(blobContainer, repositoryData);
                return null;
            } catch (AssertionError e) {
                return e;
            }
        }));
        final AssertionError err = listener.actionGet(TimeValue.timeValueMinutes(1L));
        if (err != null) {
            throw new AssertionError(err);
        }
    }

    private static void assertIndexGenerations(BlobContainer repoRoot, long latestGen) throws IOException {
        final long[] indexGenerations = repoRoot.listBlobsByPrefix(BlobStoreRepository.INDEX_FILE_PREFIX)
            .keySet()
            .stream()
            .map(s -> s.replace(BlobStoreRepository.INDEX_FILE_PREFIX, ""))
            .mapToLong(Long::parseLong)
            .sorted()
            .toArray();
        assertEquals(latestGen, indexGenerations[indexGenerations.length - 1]);
        assertTrue(indexGenerations.length <= 2);
    }

    private static void assertShardIndexGenerations(BlobContainer repoRoot, RepositoryData repositoryData) throws IOException {
        final ShardGenerations shardGenerations = repositoryData.shardGenerations();
        final BlobContainer indicesContainer = repoRoot.children().get("indices");
        for (IndexId index : shardGenerations.indices()) {
            final List<String> gens = shardGenerations.getGens(index);
            if (gens.isEmpty() == false) {
                final BlobContainer indexContainer = indicesContainer.children().get(index.getId());
                final Map<String, BlobContainer> shardContainers = indexContainer.children();
                for (int i = 0; i < gens.size(); i++) {
                    final String generation = gens.get(i);
                    assertThat(generation, not(ShardGenerations.DELETED_SHARD_GEN));
                    if (generation != null && generation.equals(ShardGenerations.NEW_SHARD_GEN) == false) {
                        final String shardId = Integer.toString(i);
                        assertThat(shardContainers, hasKey(shardId));
                        assertThat(
                            shardContainers.get(shardId).listBlobsByPrefix(BlobStoreRepository.INDEX_FILE_PREFIX),
                            hasKey(BlobStoreRepository.INDEX_FILE_PREFIX + generation)
                        );
                    }
                }
            }
        }
    }

    private static void assertIndexUUIDs(BlobStoreRepository repository, RepositoryData repositoryData) throws IOException {
        final List<String> expectedIndexUUIDs = repositoryData.getIndices()
            .values()
            .stream()
            .map(IndexId::getId)
            .collect(Collectors.toList());
        final BlobContainer indicesContainer = repository.blobContainer().children().get("indices");
        final List<String> foundIndexUUIDs;
        if (indicesContainer == null) {
            foundIndexUUIDs = Collections.emptyList();
        } else {
            // Skip Lucene MockFS extraN directory
            foundIndexUUIDs = indicesContainer.children()
                .keySet()
                .stream()
                .filter(s -> s.startsWith("extra") == false)
                .collect(Collectors.toList());
        }
        assertThat(foundIndexUUIDs, containsInAnyOrder(expectedIndexUUIDs.toArray(Strings.EMPTY_ARRAY)));
        for (String indexId : foundIndexUUIDs) {
            final Set<String> indexMetaGenerationsFound = indicesContainer.children()
                .get(indexId)
                .listBlobsByPrefix(BlobStoreRepository.METADATA_PREFIX)
                .keySet()
                .stream()
                .map(p -> p.replace(BlobStoreRepository.METADATA_PREFIX, "").replace(".dat", ""))
                .collect(Collectors.toSet());
            final Set<String> indexMetaGenerationsExpected = new HashSet<>();
            final IndexId idx = repositoryData.getIndices().values().stream().filter(i -> i.getId().equals(indexId)).findFirst().get();
            for (SnapshotId snapshotId : repositoryData.getSnapshots(idx)) {
                indexMetaGenerationsExpected.add(repositoryData.indexMetaDataGenerations().indexMetaBlobId(snapshotId, idx));
            }
            // TODO: assertEquals(indexMetaGenerationsExpected, indexMetaGenerationsFound); requires cleanup functionality for
            // index meta generations blobs
            assertTrue(indexMetaGenerationsFound.containsAll(indexMetaGenerationsExpected));
        }
    }

    private static void assertSnapshotUUIDs(BlobStoreRepository repository, RepositoryData repositoryData) throws IOException {
        final BlobContainer repoRoot = repository.blobContainer();
        final Collection<SnapshotId> snapshotIds = repositoryData.getSnapshotIds();
        final List<String> expectedSnapshotUUIDs = snapshotIds.stream().map(SnapshotId::getUUID).collect(Collectors.toList());
        Collection<String> foundSnapshotUUIDs = new HashSet<>();
        for (String prefix : new String[] { BlobStoreRepository.SNAPSHOT_PREFIX, BlobStoreRepository.SHALLOW_SNAPSHOT_PREFIX }) {
            foundSnapshotUUIDs.addAll(
                repoRoot.listBlobs()
                    .keySet()
                    .stream()
                    .filter(p -> p.startsWith(prefix))
                    .map(p -> p.replace(prefix, "").replace(".dat", ""))
                    .collect(Collectors.toSet())
            );
        }
        assertThat(foundSnapshotUUIDs, containsInAnyOrder(expectedSnapshotUUIDs.toArray(Strings.EMPTY_ARRAY)));

        final BlobContainer indicesContainer = repository.getBlobContainer().children().get("indices");
        final Map<String, BlobContainer> indices;
        if (indicesContainer == null) {
            indices = Collections.emptyMap();
        } else {
            indices = indicesContainer.children();
        }
        final Map<IndexId, Integer> maxShardCountsExpected = new HashMap<>();
        final Map<IndexId, Integer> maxShardCountsSeen = new HashMap<>();
        // Assert that for each snapshot, the relevant metadata was written to index and shard folders
        for (SnapshotId snapshotId : snapshotIds) {
            final SnapshotInfo snapshotInfo = repository.getSnapshotInfo(snapshotId);
            for (String index : snapshotInfo.indices()) {
                final IndexId indexId = repositoryData.resolveIndexId(index);
                assertThat(indices, hasKey(indexId.getId()));
                final BlobContainer indexContainer = indices.get(indexId.getId());
                assertThat(
                    indexContainer.listBlobs(),
                    hasKey(
                        String.format(
                            Locale.ROOT,
                            BlobStoreRepository.METADATA_NAME_FORMAT,
                            repositoryData.indexMetaDataGenerations().indexMetaBlobId(snapshotId, indexId)
                        )
                    )
                );
                final IndexMetadata indexMetadata = repository.getSnapshotIndexMetaData(repositoryData, snapshotId, indexId);
                for (Map.Entry<String, BlobContainer> entry : indexContainer.children().entrySet()) {
                    // Skip Lucene MockFS extraN directory
                    if (entry.getKey().startsWith("extra")) {
                        continue;
                    }
                    final int shardId = Integer.parseInt(entry.getKey());
                    final int shardCount = indexMetadata.getNumberOfShards();
                    maxShardCountsExpected.compute(
                        indexId,
                        (i, existing) -> existing == null || existing < shardCount ? shardCount : existing
                    );
                    final BlobContainer shardContainer = entry.getValue();
                    // TODO: we shouldn't be leaking empty shard directories when a shard (but not all of the index it belongs to)
                    // becomes unreferenced. We should fix that and remove this conditional once its fixed.
                    if (shardContainer.listBlobs().keySet().stream().anyMatch(blob -> blob.startsWith("extra") == false)) {
                        final int impliedCount = shardId - 1;
                        maxShardCountsSeen.compute(
                            indexId,
                            (i, existing) -> existing == null || existing < impliedCount ? impliedCount : existing
                        );
                    }
                    if (shardId < shardCount
                        && snapshotInfo.shardFailures()
                            .stream()
                            .noneMatch(shardFailure -> shardFailure.index().equals(index) && shardFailure.shardId() == shardId)) {
                        final Map<String, BlobMetadata> shardPathContents = shardContainer.listBlobs();
                        if (snapshotInfo.getPinnedTimestamp() == 0) {
                            assertTrue(
                                shardPathContents.containsKey(
                                    String.format(Locale.ROOT, BlobStoreRepository.SHALLOW_SNAPSHOT_NAME_FORMAT, snapshotId.getUUID())
                                )
                                    || shardPathContents.containsKey(
                                        String.format(Locale.ROOT, BlobStoreRepository.SNAPSHOT_NAME_FORMAT, snapshotId.getUUID())
                                    )
                            );
<<<<<<< HEAD
=======

                            assertThat(
                                shardPathContents.keySet()
                                    .stream()
                                    .filter(name -> name.startsWith(BlobStoreRepository.INDEX_FILE_PREFIX))
                                    .count(),
                                lessThanOrEqualTo(2L)
                            );
>>>>>>> e1eecbd1
                        }

                    }
                }
            }
        }
        maxShardCountsSeen.forEach(
            ((indexId, count) -> assertThat(
                "Found unreferenced shard paths for index [" + indexId + "]",
                count,
                lessThanOrEqualTo(maxShardCountsExpected.get(indexId))
            ))
        );
    }

    public static long createDanglingIndex(BlobStoreRepository repository, String name, Set<String> files) throws InterruptedException,
        ExecutionException {
        final PlainActionFuture<Void> future = PlainActionFuture.newFuture();
        final AtomicLong totalSize = new AtomicLong();
        repository.threadPool().generic().execute(ActionRunnable.run(future, () -> {
            final BlobStore blobStore = repository.blobStore();
            BlobContainer container = blobStore.blobContainer(repository.basePath().add("indices").add(name));
            for (String file : files) {
                int size = randomIntBetween(0, 10);
                totalSize.addAndGet(size);
                container.writeBlob(file, new ByteArrayInputStream(new byte[size]), size, false);
            }
        }));
        future.get();
        return totalSize.get();
    }

    public static void assertCorruptionVisible(BlobStoreRepository repository, Map<String, Set<String>> indexToFiles) {
        final PlainActionFuture<Boolean> future = PlainActionFuture.newFuture();
        repository.threadPool().generic().execute(ActionRunnable.supply(future, () -> {
            final BlobStore blobStore = repository.blobStore();
            for (String index : indexToFiles.keySet()) {
                if (blobStore.blobContainer(repository.basePath().add("indices")).children().containsKey(index) == false) {
                    return false;
                }
                for (String file : indexToFiles.get(index)) {
                    try (
                        InputStream ignored = blobStore.blobContainer(repository.basePath().add("indices").add(index)).readBlob(file)
                    ) {} catch (NoSuchFileException e) {
                        return false;
                    }
                }
            }
            return true;
        }));
        assertTrue(future.actionGet());
    }

    public static void assertBlobsByPrefix(BlobStoreRepository repository, BlobPath path, String prefix, Map<String, BlobMetadata> blobs) {
        final PlainActionFuture<Map<String, BlobMetadata>> future = PlainActionFuture.newFuture();
        repository.threadPool()
            .generic()
            .execute(ActionRunnable.supply(future, () -> repository.blobStore().blobContainer(path).listBlobsByPrefix(prefix)));
        Map<String, BlobMetadata> foundBlobs = future.actionGet();
        if (blobs.isEmpty()) {
            assertThat(foundBlobs.keySet(), empty());
        } else {
            assertThat(foundBlobs.keySet(), containsInAnyOrder(blobs.keySet().toArray(Strings.EMPTY_ARRAY)));
            for (Map.Entry<String, BlobMetadata> entry : foundBlobs.entrySet()) {
                assertEquals(entry.getValue().length(), blobs.get(entry.getKey()).length());
            }
        }
    }

    /**
     * Creates a mocked {@link ClusterService} for use in {@link BlobStoreRepository} related tests that mocks out all the necessary
     * functionality to make {@link BlobStoreRepository} work. Initializes the cluster state as {@link ClusterState#EMPTY_STATE}.
     *
     * @return Mock ClusterService
     */
    public static ClusterService mockClusterService() {
        return mockClusterService(ClusterState.EMPTY_STATE);
    }

    /**
     * Creates a mocked {@link ClusterService} for use in {@link BlobStoreRepository} related tests that mocks out all the necessary
     * functionality to make {@link BlobStoreRepository} work. Initializes the cluster state with a {@link RepositoriesMetadata} instance
     * that contains the given {@code metadata}.
     *
     * @param metadata RepositoryMetadata to initialize the cluster state with
     * @return Mock ClusterService
     */
    public static ClusterService mockClusterService(RepositoryMetadata metadata) {
        return mockClusterService(
            ClusterState.builder(ClusterState.EMPTY_STATE)
                .metadata(
                    Metadata.builder()
                        .putCustom(RepositoriesMetadata.TYPE, new RepositoriesMetadata(Collections.singletonList(metadata)))
                        .build()
                )
                .build()
        );
    }

    private static ClusterService mockClusterService(ClusterState initialState) {
        final ThreadPool threadPool = mock(ThreadPool.class);
        when(threadPool.executor(ThreadPool.Names.SNAPSHOT)).thenReturn(new SameThreadExecutorService());
        when(threadPool.generic()).thenReturn(new SameThreadExecutorService());
        when(threadPool.info(ThreadPool.Names.SNAPSHOT)).thenReturn(
            new ThreadPool.Info(ThreadPool.Names.SNAPSHOT, ThreadPool.ThreadPoolType.FIXED, randomIntBetween(1, 10))
        );
        final ClusterService clusterService = mock(ClusterService.class);
        final ClusterApplierService clusterApplierService = mock(ClusterApplierService.class);
        when(clusterService.getClusterApplierService()).thenReturn(clusterApplierService);
        // Setting local node as cluster-manager so it may update the repository metadata in the cluster state
        final DiscoveryNode localNode = new DiscoveryNode("", buildNewFakeTransportAddress(), Version.CURRENT);
        final AtomicReference<ClusterState> currentState = new AtomicReference<>(
            ClusterState.builder(initialState)
                .nodes(
                    DiscoveryNodes.builder().add(localNode).clusterManagerNodeId(localNode.getId()).localNodeId(localNode.getId()).build()
                )
                .build()
        );
        when(clusterService.state()).then(invocationOnMock -> currentState.get());
        final List<ClusterStateApplier> appliers = new CopyOnWriteArrayList<>();
        doAnswer(invocation -> {
            final ClusterStateUpdateTask task = ((ClusterStateUpdateTask) invocation.getArguments()[1]);
            final ClusterState current = currentState.get();
            final ClusterState next = task.execute(current);
            currentState.set(next);
            appliers.forEach(
                applier -> applier.applyClusterState(new ClusterChangedEvent((String) invocation.getArguments()[0], next, current))
            );
            task.clusterStateProcessed((String) invocation.getArguments()[0], current, next);
            return null;
        }).when(clusterService).submitStateUpdateTask(anyString(), any(ClusterStateUpdateTask.class));
        doAnswer(invocation -> {
            appliers.add((ClusterStateApplier) invocation.getArguments()[0]);
            return null;
        }).when(clusterService).addStateApplier(any(ClusterStateApplier.class));
        when(clusterApplierService.threadPool()).thenReturn(threadPool);
        return clusterService;
    }

    private static boolean isRemoteSnapshot(BlobStoreRepository repository, RepositoryData repositoryData, IndexId indexId)
        throws IOException {
        final Collection<SnapshotId> snapshotIds = repositoryData.getSnapshotIds();
        for (SnapshotId snapshotId : snapshotIds) {
            try {
                if (isRemoteSnapshot(repository.getSnapshotIndexMetaData(repositoryData, snapshotId, indexId))) {
                    return true;
                }
            } catch (SnapshotMissingException e) {
                // Index does not exist in this snapshot so continue looping
            }
        }
        return false;
    }

    private static boolean isRemoteSnapshot(IndexMetadata metadata) {
        final String storeType = metadata.getSettings().get(IndexModule.INDEX_STORE_TYPE_SETTING.getKey());
        return storeType != null && storeType.equals(IndexModule.Type.REMOTE_SNAPSHOT.getSettingsKey());
    }
}<|MERGE_RESOLUTION|>--- conflicted
+++ resolved
@@ -304,12 +304,11 @@
                                     String.format(Locale.ROOT, BlobStoreRepository.SHALLOW_SNAPSHOT_NAME_FORMAT, snapshotId.getUUID())
                                 )
                                     || shardPathContents.containsKey(
-                                        String.format(Locale.ROOT, BlobStoreRepository.SNAPSHOT_NAME_FORMAT, snapshotId.getUUID())
-                                    )
+                                    String.format(Locale.ROOT, BlobStoreRepository.SNAPSHOT_NAME_FORMAT, snapshotId.getUUID())
+                                )
                             );
-<<<<<<< HEAD
-=======
-
+
+                        }
                             assertThat(
                                 shardPathContents.keySet()
                                     .stream()
@@ -317,9 +316,6 @@
                                     .count(),
                                 lessThanOrEqualTo(2L)
                             );
->>>>>>> e1eecbd1
-                        }
-
                     }
                 }
             }

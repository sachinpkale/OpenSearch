--- conflicted
+++ resolved
@@ -74,12 +74,9 @@
     private final Similarity similarity;
     private final CodecService codecService;
     private final Engine.FailedEngineListener failedEngineListener;
-<<<<<<< HEAD
     private final boolean ignoreUnknownTranslog;
-=======
     private final QueryCache filterCache;
     private final QueryCachingPolicy filterCachingPolicy;
->>>>>>> 23ac32e6
 
     /**
      * Index setting for index concurrency / number of threadstates in the indexwriter.
@@ -141,15 +138,11 @@
     /**
      * Creates a new {@link org.elasticsearch.index.engine.EngineConfig}
      */
-<<<<<<< HEAD
-    public EngineConfig(ShardId shardId, ThreadPool threadPool, ShardIndexingService indexingService, IndexSettingsService indexSettingsService, IndicesWarmer warmer, Store store, SnapshotDeletionPolicy deletionPolicy, MergePolicyProvider mergePolicyProvider, MergeSchedulerProvider mergeScheduler, Analyzer analyzer, Similarity similarity, CodecService codecService, Engine.FailedEngineListener failedEngineListener, TranslogRecoveryPerformer translogRecoveryPerformer) {
-=======
     public EngineConfig(ShardId shardId, ThreadPool threadPool, ShardIndexingService indexingService,
             IndexSettingsService indexSettingsService, IndicesWarmer warmer, Store store, SnapshotDeletionPolicy deletionPolicy,
-            Translog translog, MergePolicyProvider mergePolicyProvider, MergeSchedulerProvider mergeScheduler, Analyzer analyzer,
+            MergePolicyProvider mergePolicyProvider, MergeSchedulerProvider mergeScheduler, Analyzer analyzer,
             Similarity similarity, CodecService codecService, Engine.FailedEngineListener failedEngineListener,
             TranslogRecoveryPerformer translogRecoveryPerformer, QueryCache filterCache, QueryCachingPolicy filterCachingPolicy) {
->>>>>>> 23ac32e6
         this.shardId = shardId;
         this.threadPool = threadPool;
         this.indexingService = indexingService;
@@ -173,12 +166,9 @@
         versionMapSizeSetting = indexSettings.get(INDEX_VERSION_MAP_SIZE, DEFAULT_VERSION_MAP_SIZE);
         updateVersionMapSize();
         this.translogRecoveryPerformer = translogRecoveryPerformer;
-<<<<<<< HEAD
         this.ignoreUnknownTranslog = indexSettings.getAsBoolean(INDEX_IGNORE_UNKNOWN_TRANSLOG, false);
-=======
         this.filterCache = filterCache;
         this.filterCachingPolicy = filterCachingPolicy;
->>>>>>> 23ac32e6
     }
 
     /** updates {@link #versionMapSize} based on current setting and {@link #indexingBufferSize} */
